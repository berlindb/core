--- conflicted
+++ resolved
@@ -40,7 +40,6 @@
 * Sugar Calendar (<a href="https://github.com/sugarcalendar/sugar-event-calendar-lite">2.0 and higher</a>)
 * Restrict Content Pro (<a href="https://github.com/restrictcontentpro">3.1 and higher</a>)
 
-<<<<<<< HEAD
 ## Contributions
 
 Interested in contributing? See the [contributing guide](/CONTRIBUTING.md).
@@ -56,21 +55,14 @@
 If you are using BerlinDB in a commercial product, please consider [becoming a sponsor](https://github.com/sponsors/jjj?frequency=recurring&sponsor=jjj).
 
 ## Created By
-=======
-These projects all require custom database tables to achieve their goals (and to meet the expectations that their users have in them) to perform and scale flawlessly in a highly available WordPress based web application.
->>>>>>> cff87faf
 
-- [@JJJ](https://twitter.com/JJJ) - https://jjj.blog
+- [@JJJ](https://x.com/JJJ) - https://jjj.blog
 
 ## Credits
 
 This organization is currently managed by <a href="https://jjj.software">Triple J Software, Inc.</a>.
 
-<<<<<<< HEAD
 Special thanks to:
 - <a href="https://sandhillsdev.com">Sandhills Development, LLC</a>
 - <a href="https://awesomemotive.com">Awesome Motive, Inc.</a>
-- All of JJJ's generous sponsors 💛
-=======
-This organization was created by <a href="https://github.com/JJJ">John James Jacoby</a> while working at <a href="https://sandhillsdev.com">Sandhills Development, LLC</a>.
->>>>>>> cff87faf
+- <a href="https://github.com/sponsors/JJJ/">JJJ's GitHub Sponsors</a>
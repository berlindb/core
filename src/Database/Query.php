<?php
/**
 * Base Custom Database Table Query Class.
 *
 * @package     Database
 * @subpackage  Query
 * @copyright   Copyright (c) 2021
 * @license     https://opensource.org/licenses/gpl-2.0.php GNU Public License
 * @since       1.0.0
 */
namespace BerlinDB\Database;

// Exit if accessed directly
defined( 'ABSPATH' ) || exit;

/**
 * Base class used for querying custom database tables.
 *
 * This class is intended to be extended for each unique database table,
 * including global tables for multisite, and users tables.
 *
 * @since 1.0.0
 *
 * @see Query::__construct() for accepted arguments.
 *
 * @property string $prefix
 * @property string $table_name
 * @property string $table_alias
 * @property string $table_schema
 * @property string $item_name
 * @property string $item_name_plural
 * @property string $item_shape
 * @property string $cache_group
 * @property int $last_changed
 * @property array $columns
 * @property array $query_clauses
 * @property array $request_clauses
 * @property Queries\Meta $meta_query
 * @property Queries\Date $date_query
 * @property Queries\Compare $compare_query
 * @property array $query_vars
 * @property array $query_var_originals
 * @property array $query_var_defaults
 * @property string $query_var_default_value
 * @property array $items
 * @property int $found_items
 * @property int $max_num_pages
 * @property string $request
 */
class Query extends Base {

	/** Table Properties ******************************************************/

	/**
	 * Name of the database table to query.
	 *
	 * @since 1.0.0
	 * @var   string
	 */
	protected $table_name = '';

	/**
	 * String used to alias the database table in MySQL statement.
	 *
	 * Keep this short, but descriptive. I.E. "tr" for term relationships.
	 *
	 * This is used to avoid collisions with JOINs.
	 *
	 * @since 1.0.0
	 * @var   string
	 */
	protected $table_alias = '';

	/**
	 * Name of class used to setup the database schema.
	 *
	 * @since 1.0.0
	 * @var   string
	 */
	protected $table_schema = '\\BerlinDB\\Database\\Schema';

	/** Item ******************************************************************/

	/**
	 * Name for a single item.
	 *
	 * Use underscores between words. I.E. "term_relationship"
	 *
	 * This is used to automatically generate action hooks.
	 *
	 * @since 1.0.0
	 * @var   string
	 */
	protected $item_name = '';

	/**
	 * Plural version for a group of items.
	 *
	 * Use underscores between words. I.E. "term_relationships"
	 *
	 * This is used to automatically generate action hooks.
	 *
	 * @since 1.0.0
	 * @var   string
	 */
	protected $item_name_plural = '';

	/**
	 * Name of class used to turn IDs into first-class objects.
	 *
	 * This is used when looping through return values to guarantee their shape.
	 *
	 * @since 1.0.0
	 * @var   mixed
	 */
	protected $item_shape = '\\BerlinDB\\Database\\Row';

	/** Cache *****************************************************************/

	/**
	 * Group to cache queries and queried items in.
	 *
	 * Use underscores between words. I.E. "some_items"
	 *
	 * Do not use colons: ":". These are reserved for internal use only.
	 *
	 * @since 1.0.0
	 * @var   string
	 */
	protected $cache_group = '';

	/**
	 * The last updated time.
	 *
	 * @since 1.0.0
	 * @var   int
	 */
	protected $last_changed = 0;

	/** Columns ***************************************************************/

	/**
	 * Array of all database column objects.
	 *
	 * @since 1.0.0
	 * @var   array
	 */
	protected $columns = array();

	/** Clauses ***************************************************************/

	/**
	 * SQL query clauses.
	 *
	 * @since 1.0.0
	 * @var   array
	 */
	protected $query_clauses = array(
		'select'  => '',
		'from'    => '',
		'where'   => array(),
		'groupby' => '',
		'orderby' => '',
		'limits'  => ''
	);

	/**
	 * Request clauses.
	 *
	 * @since 1.0.0
	 * @var   array
	 */
	protected $request_clauses = array(
		'select'  => '',
		'from'    => '',
		'where'   => '',
		'groupby' => '',
		'orderby' => '',
		'limits'  => ''
	);

	/**
	 * Meta query container.
	 *
	 * @since 1.0.0
	 * @var   object|Queries\Meta
	 */
	protected $meta_query = false;

	/**
	 * Date query container.
	 *
	 * @since 1.0.0
	 * @var   object|Queries\Date
	 */
	protected $date_query = false;

	/**
	 * Compare query container.
	 *
	 * @since 1.0.0
	 * @var   object|Queries\Compare
	 */
	protected $compare_query = false;

	/** Query Variables *******************************************************/

	/**
	 * Parsed query vars set by the application, possibly filtered and changed.
	 *
	 * This is specifically marked as public, to allow byref actions to change
	 * them from outside the class methods proper and inside filter functions.
	 *
	 * @since 1.0.0
	 * @var   array
	 */
	public $query_vars = array();

	/**
	 * Original query vars set by the application.
	 *
	 * These are the original query variables before any filters are applied,
	 * and are the results of merging $query_var_defaults with $query_vars.
	 *
	 * @since 1.0.0
	 * @var   array
	 */
	protected $query_var_originals = array();

	/**
	 * Default values for query vars.
	 *
	 * These are computed at runtime based on the registered columns for the
	 * database table this query relates to.
	 *
	 * @since 1.0.0
	 * @var   array
	 */
	protected $query_var_defaults = array();

	/**
	 * This private variable temporarily holds onto a random string used as the
	 * default query var value. This is used internally when performing
	 * comparisons, and allows for querying by falsy values.
	 *
	 * @since 1.1.0
	 * @var   string
	 */
	protected $query_var_default_value = '';

	/** Results ***************************************************************/

	/**
	 * List of items located by the query.
	 *
	 * @since 1.0.0
	 * @var   array
	 */
	public $items = array();

	/**
	 * The amount of found items for the current query.
	 *
	 * @since 1.0.0
	 * @var   int
	 */
	protected $found_items = 0;

	/**
	 * The number of pages.
	 *
	 * @since 1.0.0
	 * @var   int
	 */
	protected $max_num_pages = 0;

	/**
	 * SQL for database query.
	 *
	 * @since 1.0.0
	 * @var   string
	 */
	protected $request = '';

	/** Methods ***************************************************************/

	/**
	 * Sets up the item query, based on the query vars passed.
	 *
	 * @since 1.0.0
	 *
	 * @param string|array $query {
	 *     Optional. Array or query string of item query parameters.
	 *     Default empty.
	 *
	 *     @type string       $fields            Site fields to return. Accepts 'ids' (returns an array of item IDs)
	 *                                           or empty (returns an array of complete item objects). Default empty.
	 *                                           To do a date query against a field, append the field name with _query
	 *     @type bool         $count             Whether to return a item count (true) or array of item objects.
	 *                                           Default false.
	 *     @type int          $number            Limit number of items to retrieve. Use 0 for no limit.
	 *                                           Default 100.
	 *     @type int          $offset            Number of items to offset the query. Used to build LIMIT clause.
	 *                                           Default 0.
	 *     @type bool         $no_found_rows     Whether to disable the `SQL_CALC_FOUND_ROWS` query.
	 *                                           Default true.
	 *     @type string|array $orderby           Accepts false, an empty array, or 'none' to disable `ORDER BY` clause.
	 *                                           Default '', to primary column ID.
	 *     @type string       $item              How to item retrieved items. Accepts 'ASC', 'DESC'.
	 *                                           Default 'DESC'.
	 *     @type string       $search            Search term(s) to retrieve matching items for.
	 *                                           Default empty.
	 *     @type array        $search_columns    Array of column names to be searched.
	 *                                           Default empty array.
	 *     @type bool         $update_item_cache Whether to prime the cache for found items.
	 *                                           Default false.
	 *     @type bool         $update_meta_cache Whether to prime the meta cache for found items.
	 *                                           Default false.
	 * }
	 */
	public function __construct( $query = array() ) {

		// Setup
		$this->set_alias();
		$this->set_prefix();
		$this->set_columns();
		$this->set_item_shape();
		$this->set_query_var_defaults();

		// Maybe execute a query if arguments were passed
		if ( ! empty( $query ) ) {
			$this->query( $query );
		}
	}

	/**
	 * Queries the database and retrieves items or counts.
	 *
	 * This method is public to allow subclasses to perform JIT manipulation
	 * of the parameters passed into it.
	 *
	 * @since 1.0.0
	 *
	 * @param string|array $query Array or URL query string of parameters.
	 * @return array|int List of items, or number of items when 'count' is passed as a query var.
	 */
	public function query( $query = array() ) {
		$this->parse_query( $query );

		return $this->get_items();
	}

	/** Private Setters *******************************************************/

	/**
	 * Set the time when items were last changed.
	 *
	 * We set this locally to avoid inconsistencies between method calls.
	 *
	 * @since 1.0.0
	 */
	private function set_last_changed() {
		$this->last_changed = microtime();
	}

	/**
	 * Set up the table alias if not already set in the class.
	 *
	 * This happens before prefixes are applied.
	 *
	 * @since 1.0.0
	 */
	private function set_alias() {
		if ( empty( $this->table_alias ) ) {
			$this->table_alias = $this->first_letters( $this->table_name );
		}
	}

	/**
	 * Prefix table names, cache groups, and other things.
	 *
	 * This is to avoid conflicts with other plugins or themes that might be
	 * doing their own things.
	 *
	 * @since 1.0.0
	 */
	private function set_prefix() {
		$this->table_name  = $this->apply_prefix( $this->table_name       );
		$this->table_alias = $this->apply_prefix( $this->table_alias      );
		$this->cache_group = $this->apply_prefix( $this->cache_group, '-' );
	}

	/**
	 * Set columns objects.
	 *
	 * @since 1.0.0
	 */
	private function set_columns() {

		// Bail if no table schema
		if ( ! class_exists( $this->table_schema ) ) {
			return;
		}

		// Invoke a new table schema class
		$schema = new $this->table_schema;

		// Maybe get the column objects
		if ( ! empty( $schema->columns ) ) {
			$this->columns = $schema->columns;
		}
	}

	/**
	 * Set the default item shape if none exists.
	 *
	 * @since 1.0.0
	 */
	private function set_item_shape() {
		if ( empty( $this->item_shape ) || ! class_exists( $this->item_shape ) ) {
			$this->item_shape = __NAMESPACE__ . '\\Row';
		}
	}

	/**
	 * Set default query vars based on columns.
	 *
	 * @since 1.0.0
	 */
	private function set_query_var_defaults() {

		// Default query variable value
		$this->query_var_default_value = function_exists( 'random_bytes' )
			? $this->apply_prefix( bin2hex( random_bytes( 18 ) ) )
			: $this->apply_prefix( uniqid( '_', true ) );

		// Get the primary column name
		$primary = $this->get_primary_column_name();

		// Default query variables
		$this->query_var_defaults = array(
			'fields'            => '',
			'number'            => 100,
			'offset'            => '',
			'orderby'           => $primary,
			'order'             => 'DESC',
			'groupby'           => '',
			'search'            => '',
			'search_columns'    => array(),
			'count'             => false,

			// Disable SQL_CALC_FOUND_ROWS?
			'no_found_rows'     => true,

			// Queries
			'meta_query'        => null, // See Queries\Meta
			'date_query'        => null, // See Queries\Date
			'compare_query'     => null, // See Queries\Compare

			// Caching
			'update_item_cache' => true,
			'update_meta_cache' => true
		);

		// Bail if no columns
		if ( empty( $this->columns ) ) {
			return;
		}

		// Direct column names
		$names = wp_list_pluck( $this->columns, 'name' );
		foreach ( $names as $name ) {
			$this->query_var_defaults[ $name ] = $this->query_var_default_value;
		}

		// Possible ins
		$possible_ins = $this->get_columns( array( 'in' => true ), 'and', 'name' );
		foreach ( $possible_ins as $in ) {
			$key = "{$in}__in";
			$this->query_var_defaults[ $key ] = false;
		}

		// Possible not ins
		$possible_not_ins = $this->get_columns( array( 'not_in' => true ), 'and', 'name' );
		foreach ( $possible_not_ins as $in ) {
			$key = "{$in}__not_in";
			$this->query_var_defaults[ $key ] = false;
		}

		// Possible dates
		$possible_dates = $this->get_columns( array( 'date_query' => true ), 'and', 'name' );
		foreach ( $possible_dates as $date ) {
			$key = "{$date}_query";
			$this->query_var_defaults[ $key ] = false;
		}
	}

	/**
	 * Set the request clauses.
	 *
	 * @since 1.0.0
	 *
	 * @param array $clauses
	 */
	private function set_request_clauses( $clauses = array() ) {

		// Found rows
		$found_rows = empty( $this->query_vars['no_found_rows'] )
			? 'SQL_CALC_FOUND_ROWS'
			: '';

		// Fields
		$fields    = ! empty( $clauses['fields'] )
			? $clauses['fields']
			: '';

		// Join
		$join      = ! empty( $clauses['join'] )
			? $clauses['join']
			: '';

		// Where
		$where     = ! empty( $clauses['where'] )
			? "WHERE {$clauses['where']}"
			: '';

		// Group by
		$groupby   = ! empty( $clauses['groupby'] )
			? "GROUP BY {$clauses['groupby']}"
			: '';

		// Order by
		$orderby   = ! empty( $clauses['orderby'] )
			? "ORDER BY {$clauses['orderby']}"
			: '';

		// Limits
		$limits   = ! empty( $clauses['limits']  )
			? $clauses['limits']
			: '';

		// Select & From
		$table  = $this->get_table_name();
		$select = "SELECT {$found_rows} {$fields}";
		$from   = "FROM {$table} {$this->table_alias} {$join}";

		// Put query into clauses array
		$this->request_clauses['select']  = $select;
		$this->request_clauses['from']    = $from;
		$this->request_clauses['where']   = $where;
		$this->request_clauses['groupby'] = $groupby;
		$this->request_clauses['orderby'] = $orderby;
		$this->request_clauses['limits']  = $limits;
	}

	/**
	 * Set the request.
	 *
	 * @since 1.0.0
	 */
	private function set_request() {
		$filtered      = array_filter( $this->request_clauses );
		$clauses       = array_map( 'trim', $filtered );
		$this->request = implode( ' ', $clauses );
	}

	/**
	 * Set items by mapping them through the single item callback.
	 *
	 * @since 1.0.0
	 * @param array $item_ids
	 */
	private function set_items( $item_ids = array() ) {

		// Bail if counting, to avoid shaping items
		if ( ! empty( $this->query_vars['count'] ) ) {
			$this->items = $item_ids;
			return;
		}

		// Cast to integers
		$item_ids = array_map( 'intval', $item_ids );

		// Prime item caches
		$this->prime_item_caches( $item_ids );

		// Shape the items
		$this->items = $this->shape_items( $item_ids );
	}

	/**
	 * Populates found_items and max_num_pages properties for the current query
	 * if the limit clause was used.
	 *
	 * @since 1.0.0
	 *
	 * @param  array $item_ids Optional array of item IDs
	 */
	private function set_found_items( $item_ids = array() ) {

		// Items were not found
		if ( empty( $item_ids ) ) {
			return;
		}

		// Default to number of item IDs
		$this->found_items = count( (array) $item_ids );

		// Count query
		if ( ! empty( $this->query_vars['count'] ) ) {

			// Not grouped
			if ( is_numeric( $item_ids ) && empty( $this->query_vars['groupby'] ) ) {
				$this->found_items = intval( $item_ids );
			}

		// Not a count query
		} elseif ( is_array( $item_ids ) && ( ! empty( $this->query_vars['number'] ) && empty( $this->query_vars['no_found_rows'] ) ) ) {

			/**
			 * Filters the query used to retrieve found item count.
			 *
			 * @since 1.0.0
			 *
			 * @param string $found_items_query SQL query. Default 'SELECT FOUND_ROWS()'.
			 * @param object $item_query        The object instance.
			 */
			$found_items_query = (string) apply_filters_ref_array( $this->apply_prefix( "found_{$this->item_name_plural}_query" ), array( 'SELECT FOUND_ROWS()', &$this ) );

			// Maybe query for found items
			if ( ! empty( $found_items_query ) ) {
				$this->found_items = (int) $this->get_db()->get_var( $found_items_query );
			}
		}
	}

	/** Public Setters ********************************************************/

	/**
	 * Set a query var, to both defaults and request arrays.
	 *
	 * This method is used to expose the private query_vars array to hooks,
	 * allowing them to manipulate query vars just-in-time.
	 *
	 * @since 1.0.0
	 *
	 * @param string $key
	 * @param string $value
	 */
	public function set_query_var( $key = '', $value = '' ) {
		$this->query_var_defaults[ $key ] = $value;
		$this->query_vars[ $key ]         = $value;
	}

	/**
	 * Check whether a query variable strictly equals the unique default
	 * starting value.
	 *
	 * @since 1.1.0
	 * @param string $key
	 * @return bool
	 */
	public function is_query_var_default( $key = '' ) {
		return (bool) ( $this->query_vars[ $key ] === $this->query_var_default_value );
	}

	/** Private Getters *******************************************************/

	/**
	 * Pass-through method to return a new Meta object.
	 *
	 * @since 1.0.0
	 *
	 * @param array $args See Queries\Meta
	 *
	 * @return Queries\Meta
	 */
	private function get_meta_query( $args = array() ) {
		return new Queries\Meta( $args );
	}

	/**
	 * Pass-through method to return a new Compare object.
	 *
	 * @since 1.0.0
	 *
	 * @param array $args See Queries\Compare
	 *
	 * @return Queries\Compare
	 */
	private function get_compare_query( $args = array() ) {
		return new Queries\Compare( $args );
	}

	/**
	 * Pass-through method to return a new Queries\Date object.
	 *
	 * @since 1.0.0
	 *
	 * @param array $args See Queries\Date
	 *
	 * @return Queries\Date
	 */
	private function get_date_query( $args = array() ) {
		return new Queries\Date( $args );
	}

	/**
	 * Return the current time as a UTC timestamp.
	 *
	 * This is used by add_item() and update_item()
	 *
	 * @since 1.0.0
	 *
	 * @return string
	 */
	private function get_current_time() {
		return gmdate( "Y-m-d\TH:i:s\Z" );
	}

	/**
	 * Return the literal table name (with prefix) from the database interface.
	 *
	 * @since 1.0.0
	 *
	 * @return string
	 */
	private function get_table_name() {
		return $this->get_db()->{$this->table_name};
	}

	/**
	 * Return array of column names.
	 *
	 * @since 1.0.0
	 *
	 * @return array
	 */
	private function get_column_names() {
		return array_flip( $this->get_columns( array(), 'and', 'name' ) );
	}

	/**
	 * Return the primary database column name.
	 *
	 * @since 1.0.0
	 *
	 * @return string Default "id", Primary column name if not empty
	 */
	private function get_primary_column_name() {
		return $this->get_column_field( array( 'primary' => true ), 'name', 'id' );
	}

	/**
	 * Get a column from an array of arguments.
	 *
	 * @since 1.0.0
	 *
	 * @param array  $args    Arguments to get a column by.
	 * @param string $field   Field to get from a column.
	 * @param mixed  $default Default to use if no field is set.
	 * @return mixed Column object, or false
	 */
	private function get_column_field( $args = array(), $field = '', $default = false ) {

		// Get the column
		$column = $this->get_column_by( $args );

		// Return field, or default
		return isset( $column->{$field} )
			? $column->{$field}
			: $default;
	}

	/**
	 * Get a column from an array of arguments.
	 *
	 * @since 1.0.0
	 *
	 * @param array $args Arguments to get a column by.
	 * @return mixed Column object, or false
	 */
	private function get_column_by( $args = array() ) {

		// Filter columns
		$filter = $this->get_columns( $args );

		// Return column or false
		return ! empty( $filter )
			? reset( $filter )
			: false;
	}

	/**
	 * Get columns from an array of arguments.
	 *
	 * @since 1.0.0
	 *
	 * @param array  $args     Arguments to filter columns by.
	 * @param string $operator Optional. The logical operation to perform.
	 * @param string $field    Optional. A field from the object to place
	 *                         instead of the entire object. Default false.
	 * @return array Array of column.
	 */
	private function get_columns( $args = array(), $operator = 'and', $field = false ) {

		// Filter columns
		$filter = wp_filter_object_list( $this->columns, $args, $operator, $field );

		// Return column or false
		return ! empty( $filter )
			? array_values( $filter )
			: array();
	}

	/**
	 * Get a single database row by any column and value, skipping cache.
	 *
	 * @since 1.0.0
	 *
	 * @param string $column_name  Name of database column
	 * @param string $column_value Value to query for
	 * @return object|false False if empty/error, Object if successful
	 */
	private function get_item_raw( $column_name = '', $column_value = '' ) {

		// Bail if no name or value
		if ( empty( $column_name ) || empty( $column_value ) ) {
			return false;
		}

		// Bail if values aren't query'able
		if ( ! is_string( $column_name ) || ! is_scalar( $column_value ) ) {
			return false;
		}

		// Get query parts
		$table   = $this->get_table_name();
		$pattern = $this->get_column_field( array( 'name' => $column_name ), 'pattern', '%s' );

		// Query database
		$query   = "SELECT * FROM {$table} WHERE {$column_name} = {$pattern} LIMIT 1";
		$select  = $this->get_db()->prepare( $query, $column_value );
		$result  = $this->get_db()->get_row( $select );

		// Bail on failure
		if ( ! $this->is_success( $result ) ) {
			return false;
		}

		// Return row
		return $result;
	}

	/**
	 * Retrieves a list of items matching the query vars.
	 *
	 * @since 1.0.0
	 *
	 * @return array|int List of items, or number of items when 'count' is passed as a query var.
	 */
	private function get_items() {

		/**
		 * Fires before object items are retrieved.
		 *
		 * @since 1.0.0
		 *
		 * @param Query &$this Current instance of Query, passed by reference.
		 */
		do_action_ref_array( $this->apply_prefix( "pre_get_{$this->item_name_plural}" ), array( &$this ) );

		// Never limit, never update item/meta caches when counting
		if ( ! empty( $this->query_vars['count'] ) ) {
			$this->query_vars['number']            = false;
			$this->query_vars['no_found_rows']     = true;
			$this->query_vars['update_item_cache'] = false;
			$this->query_vars['update_meta_cache'] = false;
		}

		// Check the cache
		$cache_key   = $this->get_cache_key();
		$cache_value = $this->cache_get( $cache_key, $this->cache_group );

		// No cache value
		if ( false === $cache_value ) {
			$item_ids = $this->get_item_ids();

			// Set the number of found items
			$this->set_found_items( $item_ids );

			// Format the cached value
			$cache_value = array(
				'item_ids'    => $item_ids,
				'found_items' => intval( $this->found_items ),
			);

			// Add value to the cache
			$this->cache_add( $cache_key, $cache_value, $this->cache_group );

		// Value exists in cache
		} else {
			$item_ids          = $cache_value['item_ids'];
			$this->found_items = intval( $cache_value['found_items'] );
		}

		// Pagination
		if ( ! empty( $this->found_items ) && ! empty( $this->query_vars['number'] ) ) {
			$this->max_num_pages = ceil( $this->found_items / $this->query_vars['number'] );
		}

		// Cast to int if not grouping counts
		if ( ! empty( $this->query_vars['count'] ) && empty( $this->query_vars['groupby'] ) ) {
			$item_ids = intval( $item_ids );
		}

		// Set items from IDs
		$this->set_items( $item_ids );

		// Return array of items
		return $this->items;
	}

	/**
	 * Used internally to get a list of item IDs matching the query vars.
	 *
	 * @since 1.0.0
	 *
	 * @return int|array A single count of item IDs if a count query. An array
	 *                   of item IDs if a full query.
	 */
	private function get_item_ids() {

		// Setup primary column, and parse the where clause
		$this->parse_where();

		// Order & Order By
		$order   = $this->parse_order( $this->query_vars['order'] );
		$orderby = $this->get_order_by( $order );

		// Limit & Offset
		$limit   = absint( $this->query_vars['number'] );
		$offset  = absint( $this->query_vars['offset'] );

		// Limits
		if ( ! empty( $limit ) ) {
			$limits = ! empty( $offset )
				? "LIMIT {$offset}, {$limit}"
				: "LIMIT {$limit}";
		} else {
			$limits = '';
		}

		// Where & Join
		$where = implode( ' AND ', $this->query_clauses['where'] );
		$join  = implode( ', ',    $this->query_clauses['join']  );

		// Group by
		$groupby = $this->parse_groupby( $this->query_vars['groupby'] );

		// Fields
		$fields  = $this->parse_fields( $this->query_vars['fields'] );

		// Setup the query array (compact() is too opaque here)
		$query = array(
			'fields'  => $fields,
			'join'    => $join,
			'where'   => $where,
			'orderby' => $orderby,
			'limits'  => $limits,
			'groupby' => $groupby
		);

		/**
		 * Filters the item query clauses.
		 *
		 * @since 1.0.0
		 *
		 * @param array $pieces A compacted array of item query clauses.
		 * @param Query &$this  Current instance passed by reference.
		 */
		$clauses = (array) apply_filters_ref_array( $this->apply_prefix( "{$this->item_name_plural}_query_clauses" ), array( $query, &$this ) );

		// Setup request
		$this->set_request_clauses( $clauses );
		$this->set_request();

		// Return count
		if ( ! empty( $this->query_vars['count'] ) ) {

			// Get vars or results
			$retval = empty( $this->query_vars['groupby'] )
				? $this->get_db()->get_var( $this->request )
				: $this->get_db()->get_results( $this->request, ARRAY_A );

			// Return vars or results
			return $retval;
		}

		// Get IDs
		$item_ids = $this->get_db()->get_col( $this->request );

		// Return parsed IDs
		return wp_parse_id_list( $item_ids );
	}

	/**
	 * Get the ORDERBY clause.
	 *
	 * @since 1.0.0
	 *
	 * @param string $order
	 * @return string
	 */
	private function get_order_by( $order = '' ) {

		// Default orderby primary column
		$parsed  = $this->parse_orderby();
		$orderby = "{$parsed} {$order}";

		// Disable ORDER BY if counting, or: 'none', an empty array, or false.
		if ( ! empty( $this->query_vars['count'] ) || in_array( $this->query_vars['orderby'], array( 'none', array(), false ), true ) ) {
			$orderby = '';

		// Ordering by something, so figure it out
		} elseif ( ! empty( $this->query_vars['orderby'] ) ) {

			// Array of keys, or comma separated
			$ordersby = is_array( $this->query_vars['orderby'] )
				? $this->query_vars['orderby']
				: preg_split( '/[,\s]/', $this->query_vars['orderby'] );

			$orderby_array = array();
			$possible_ins  = $this->get_columns( array( 'in'       => true ), 'and', 'name' );
			$sortables     = $this->get_columns( array( 'sortable' => true ), 'and', 'name' );

			// Loop through possible order by's
			foreach ( $ordersby as $_key => $_value ) {

				// Skip if empty
				if ( empty( $_value ) ) {
					continue;
				}

				// Key is numeric
				if ( is_int( $_key ) ) {
					$_orderby = $_value;
					$_item    = $order;

				// Key is string
				} else {
					$_orderby = $_key;
					$_item    = $_value;
				}

				// Skip if not sortable
				if ( ! in_array( $_value, $sortables, true ) ) {
					continue;
				}

				// Parse orderby
				$parsed = $this->parse_orderby( $_orderby );

				// Skip if empty
				if ( empty( $parsed ) ) {
					continue;
				}

				// Set if __in
				if ( in_array( $_orderby, $possible_ins, true ) ) {
					$orderby_array[] = "{$parsed} {$order}";
					continue;
				}

				// Append parsed orderby to array
				$orderby_array[] = $parsed . ' ' . $this->parse_order( $_item );
			}

			// Only set if valid orderby
			if ( ! empty( $orderby_array ) ) {
				$orderby = implode( ', ', $orderby_array );
			}
		}

		// Return parsed orderby
		return $orderby;
	}

	/**
	 * Used internally to generate an SQL string for searching across multiple
	 * columns.
	 *
	 * @since 1.0.0
	 *
	 * @param string $string  Search string.
	 * @param array  $columns Columns to search.
	 * @return string Search SQL.
	 */
	private function get_search_sql( $string = '', $columns = array() ) {

		// Array or String
		$like = ( false !== strpos( $string, '*' ) )
			? '%' . implode( '%', array_map( array( $this->get_db(), 'esc_like' ), explode( '*', $string ) ) ) . '%'
			: '%' . $this->get_db()->esc_like( $string ) . '%';

		// Default array
		$searches = array();

		// Build search SQL
		foreach ( $columns as $column ) {
			$searches[] = $this->get_db()->prepare( "{$column} LIKE %s", $like );
		}

		// Return the clause
		return '(' . implode( ' OR ', $searches ) . ')';
	}

	/** Private Parsers *******************************************************/

	/**
	 * Parses arguments passed to the item query with default query parameters.
	 *
	 * @since 1.0.0
	 *
	 * @see Query::__construct()
	 *
	 * @param string|array $query Array or string of Query arguments.
	 */
	private function parse_query( $query = array() ) {

		// Setup the query_vars_original var
		$this->query_var_originals = wp_parse_args( $query );

		// Setup the query_vars parsed var
		$this->query_vars = wp_parse_args(
			$this->query_var_originals,
			$this->query_var_defaults
		);

		/**
		 * Fires after the item query vars have been parsed.
		 *
		 * @since 1.0.0
		 *
		 * @param Query &$this The Query instance (passed by reference).
		 */
		do_action_ref_array( $this->apply_prefix( "parse_{$this->item_name_plural}_query" ), array( &$this ) );
	}

	/**
	 * Parse the where clauses for all known columns.
	 *
	 * @todo split this method into smaller parts
	 *
	 * @since 1.0.0
	 */
	private function parse_where() {

		// Defaults
		$where = $join = $searchable = $date_query = array();

		// Loop through columns
		foreach ( $this->columns as $column ) {

			// Maybe add name to searchable array
			if ( true === $column->searchable ) {
				$searchable[] = $column->name;
			}

			// Literal column comparison
			if ( ! $this->is_query_var_default( $column->name ) ) {

				// Array (unprepared)
				if ( is_array( $this->query_vars[ $column->name ] ) ) {
					$where_id  = "'" . implode( "', '", $this->get_db()->_escape( $this->query_vars[ $column->name ] ) ) . "'";
					$statement = "{$this->table_alias}.{$column->name} IN ({$where_id})";

					// Add to where array
					$where[ $column->name ] = $statement;

				// Numeric/String/Float (prepared)
				} else {
					$pattern   = $this->get_column_field( array( 'name' => $column->name ), 'pattern', '%s' );
					$where_id  = $this->query_vars[ $column->name ];
					$statement = "{$this->table_alias}.{$column->name} = {$pattern}";

					// Add to where array
					$where[ $column->name ] = $this->get_db()->prepare( $statement, $where_id );
				}
			}

			// __in
			if ( true === $column->in ) {
				$where_id = "{$column->name}__in";

				// Parse item for an IN clause.
				if ( isset( $this->query_vars[ $where_id ] ) && is_array( $this->query_vars[ $where_id ] ) ) {

					// Convert single item arrays to literal column comparisons
					if ( 1 === count( $this->query_vars[ $where_id ] ) ) {
						$column_value = reset( $this->query_vars[ $where_id ] );
						$statement    = "{$this->table_alias}.{$column->name} = %s";

						$where[ $column->name ] = $this->get_db()->prepare( $statement, $column_value );

					// Implode
					} else {
						$where[ $where_id ] = "{$this->table_alias}.{$column->name} IN ( '" . implode( "', '", $this->get_db()->_escape( $this->query_vars[ $where_id ] ) ) . "' )";
					}
				}
			}

			// __not_in
			if ( true === $column->not_in ) {
				$where_id = "{$column->name}__not_in";

				// Parse item for a NOT IN clause.
				if ( isset( $this->query_vars[ $where_id ] ) && is_array( $this->query_vars[ $where_id ] ) ) {

					// Convert single item arrays to literal column comparisons
					if ( 1 === count( $this->query_vars[ $where_id ] ) ) {
						$column_value = reset( $this->query_vars[ $where_id ] );
						$statement    = "{$this->table_alias}.{$column->name} != %s";

						$where[ $column->name ] = $this->get_db()->prepare( $statement, $column_value );

					// Implode
					} else {
						$where[ $where_id ] = "{$this->table_alias}.{$column->name} NOT IN ( '" . implode( "', '", $this->get_db()->_escape( $this->query_vars[ $where_id ] ) ) . "' )";
					}
				}
			}

			// date_query
			if ( true === $column->date_query ) {
				$where_id    = "{$column->name}_query";
				$column_date = $this->query_vars[ $where_id ];

				// Parse item
				if ( ! empty( $column_date ) ) {

					// Default arguments
					$defaults = array(
						'column'    => "{$this->table_alias}.{$column->name}",
						'before'    => $column_date,
						'inclusive' => true
					);

					// Default date query
					if ( is_string( $column_date ) ) {
						$date_query[] = $defaults;

					// Array query var
					} elseif ( is_array( $column_date ) ) {

						// Auto-fill column if empty
						if ( empty( $column_date['column'] ) ) {
							$column_date['column'] = $defaults['column'];
						}

						// Add clause to date query
						$date_query[] = $column_date;
					}
				}
			}
		}

		// Maybe search if columns are searchable.
		if ( ! empty( $searchable ) && strlen( $this->query_vars['search'] ) ) {
			$search_columns = array();

			// Intersect against known searchable columns
			if ( ! empty( $this->query_vars['search_columns'] ) ) {
				$search_columns = array_intersect(
					$this->query_vars['search_columns'],
					$searchable
				);
			}

			// Default to all searchable columns
			if ( empty( $search_columns ) ) {
				$search_columns = $searchable;
			}

			/**
			 * Filters the columns to search in a Query search.
			 *
			 * @since 1.0.0
			 *
			 * @param array  $search_columns Array of column names to be searched.
			 * @param string $search         Text being searched.
			 * @param object $this           The current Query instance.
			 */
			$search_columns = (array) apply_filters( $this->apply_prefix( "{$this->item_name_plural}_search_columns" ), $search_columns, $this->query_vars['search'], $this );

			// Add search query clause
			$where['search'] = $this->get_search_sql( $this->query_vars['search'], $search_columns );
		}

		/** Query Classes *****************************************************/

		// Get the primary column name
		$primary = $this->get_primary_column_name();

		// Get the meta table
		$table   = $this->get_meta_type();

		// Set the " AND " regex pattern
		$and     = '/^\s*AND\s*/';

		// Maybe perform a meta query.
		$meta_query = $this->query_vars['meta_query'];
		if ( ! empty( $meta_query ) && is_array( $meta_query ) ) {
			$this->meta_query = $this->get_meta_query( $meta_query );
			$clauses          = $this->meta_query->get_sql( $table, $this->table_alias, $primary, $this );

			// Not all objects have meta, so make sure this one exists
			if ( false !== $clauses ) {

				// Set join
				if ( ! empty( $clauses['join'] ) ) {
					$join['meta_query'] = $clauses['join'];
				}

				// Set where
				if ( ! empty( $clauses['where'] ) ) {

					// Remove " AND " from query query where clause
					$where['meta_query'] = preg_replace( $and, '', $clauses['where'] );
				}
			}
		}

		// Maybe perform a compare query.
		$compare_query = $this->query_vars['compare_query'];
		if ( ! empty( $compare_query ) && is_array( $compare_query ) ) {
			$this->compare_query = $this->get_compare_query( $compare_query );
			$clauses             = $this->compare_query->get_sql( $table, $this->table_alias, $primary, $this );

			// Not all objects can compare, so make sure this one exists
			if ( false !== $clauses ) {

				// Set join
				if ( ! empty( $clauses['join'] ) ) {
					$join['compare_query'] = $clauses['join'];
				}

				// Set where
				if ( ! empty( $clauses['where'] ) ) {

					// Remove " AND " from query where clause.
					$where['compare_query'] = preg_replace( $and, '', $clauses['where'] );
				}
			}
		}

		// Only do a date query with an array
		$date_query = ! empty( $date_query )
			? $date_query
			: $this->query_vars['date_query'];

		// Maybe perform a date query
		if ( ! empty( $date_query ) && is_array( $date_query ) ) {
			$this->date_query = $this->get_date_query( $date_query );
			$clauses          = $this->date_query->get_sql( $this->table_name, $this->table_alias, $primary, $this );

			// Not all objects are dates, so make sure this one exists
			if ( false !== $clauses ) {

				// Set join
				if ( ! empty( $clauses['join'] ) ) {
					$join['date_query'] = $clauses['join'];
				}

				// Set where
				if ( ! empty( $clauses['where'] ) ) {

					// Remove " AND " from query where clause.
					$where['date_query'] = preg_replace( $and, '', $clauses['where'] );
				}
			}
		}

		// Set where and join clauses, removing possible empties
		$this->query_clauses['where'] = array_filter( $where );
		$this->query_clauses['join']  = array_filter( $join  );
	}

	/**
	 * Parse which fields to query for.
	 *
	 * @since 1.0.0
	 *
	 * @param string $fields
	 * @param bool   $alias
	 * @return string
	 */
	private function parse_fields( $fields = '', $alias = true ) {

		// Get the primary column name
		$primary = $this->get_primary_column_name();

		// Default return value
		$retval  = ( true === $alias )
			? "{$this->table_alias}.{$primary}"
			: $primary;

		// No fields
		if ( empty( $fields ) && ! empty( $this->query_vars['count'] ) ) {

			// Possible fields to group by
			$groupby_names = $this->parse_groupby( $this->query_vars['groupby'], $alias );
			$groupby_names = ! empty( $groupby_names )
				? "{$groupby_names}"
				: '';

			// Group by or total count
			$retval = ! empty( $groupby_names )
				? "{$groupby_names}, COUNT(*) as count"
				: 'COUNT(*)';
		}

		// Return fields (or COUNT)
		return $retval;
	}

	/**
	 * Parses and sanitizes the 'groupby' keys passed into the item query.
	 *
	 * @since 1.0.0
	 *
	 * @param string $groupby
	 * @param bool   $alias
	 * @return string
	 */
	private function parse_groupby( $groupby = '', $alias = true ) {

		// Bail if empty
		if ( empty( $groupby ) ) {
			return '';
		}

		// Sanitize groupby columns
		$groupby   = (array) array_map( 'sanitize_key', (array) $groupby );

		// Re'flip column names back around
		$columns   = array_flip( $this->get_column_names() );

		// Get the intersection of allowed column names to groupby columns
		$intersect = array_intersect( $columns, $groupby );

		// Bail if invalid column
		if ( empty( $intersect ) ) {
			return '';
		}

		// Default return value
		$retval = array();

		// Maybe prepend table alias to key
		foreach ( $intersect as $key ) {
			$retval[] = ( true === $alias )
				? "{$this->table_alias}.{$key}"
				: $key;
		}

		// Separate sanitized columns
		return implode( ',', array_values( $retval ) );
	}

	/**
	 * Parses and sanitizes 'orderby' keys passed to the item query.
	 *
	 * @since 1.0.0
	 *
	 * @param string $orderby Field for the items to be ordered by.
	 * @return string|false Value to used in the ORDER clause. False otherwise.
	 */
	private function parse_orderby( $orderby = '' ) {

		// Get the primary column name
		$primary = $this->get_primary_column_name();

		// Default return value
		$parsed  = "{$this->table_alias}.{$primary}";

		// Default to primary column
		if ( empty( $orderby ) ) {
			$orderby = $primary;
		}

		// __in
		if ( false !== strstr( $orderby, '__in' ) ) {
			$column_name = str_replace( '__in', '', $orderby );
			$column      = $this->get_column_by( array( 'name' => $column_name ) );
			$item_in     = $column->is_numeric()
				? implode( ',', array_map( 'absint', $this->query_vars[ $orderby ] ) )
				: implode( ',', $this->query_vars[ $orderby ] );

			$parsed = "FIELD( {$this->table_alias}.{$column->name}, {$item_in} )";

		// Specific column
		} else {

			// Orderby is a literal, sortable column name
			$sortables = $this->get_columns( array( 'sortable' => true ), 'and', 'name' );
			if ( in_array( $orderby, $sortables, true ) ) {
				$parsed = "{$this->table_alias}.{$orderby}";
			}
		}

		// Return parsed value
		return $parsed;
	}

	/**
	 * Parses an 'order' query variable and cast it to 'ASC' or 'DESC' as
	 * necessary.
	 *
	 * @since 1.0.0
	 *
	 * @param string $order The 'order' query variable.
	 * @return string The sanitized 'order' query variable.
	 */
	private function parse_order( $order  = '' ) {

		// Bail if malformed
		if ( empty( $order ) || ! is_string( $order ) ) {
			return 'DESC';
		}

		// Ascending or Descending
		return ( 'ASC' === strtoupper( $order ) )
			? 'ASC'
			: 'DESC';
	}

	/** Private Shapers *******************************************************/

	/**
	 * Shape items into their most relevant objects.
	 *
	 * This will try to use item_shape, but will fallback to a private
	 * method for querying and caching items.
	 *
	 * If using the `fields` parameter, results will have unique shapes based on
	 * exactly what was requested.
	 *
	 * @since 1.0.0
	 *
	 * @param array $items
	 * @return array
	 */
	private function shape_items( $items = array() ) {

		// Force to stdClass if querying for fields
		if ( ! empty( $this->query_vars['fields'] ) ) {
			$this->item_shape = 'stdClass';
		}

		// Default return value
		$retval = array();

		// Use foreach because it's faster than array_map()
		if ( ! empty( $items ) ) {
			foreach ( $items as $item ) {
				$retval[] = $this->get_item( $item );
			}
		}

		/**
		 * Filters the object query results.
		 *
		 * Looks like `edd_get_customers`
		 *
		 * @since 1.0.0
		 *
		 * @param array  $retval An array of items.
		 * @param object &$this  Current instance of Query, passed by reference.
		 */
		$retval = (array) apply_filters_ref_array( $this->apply_prefix( "the_{$this->item_name_plural}" ), array( $retval, &$this ) );

		// Return filtered results
		return ! empty( $this->query_vars['fields'] )
			? $this->get_item_fields( $retval )
			: $retval;
	}

	/**
	 * Get specific item fields based on query_vars['fields'].
	 *
	 * @since 1.0.0
	 *
	 * @param array $items
	 * @return array
	 */
	private function get_item_fields( $items = array() ) {

		// Get the primary column name
		$primary = $this->get_primary_column_name();

		// Get the query var fields
		$fields  = $this->query_vars['fields'];

		// Strings need to be single columns
		if ( is_string( $fields ) ) {
			$field = sanitize_key( $fields );
			$items = ( 'ids' === $fields )
				? wp_list_pluck( $items, $primary )
				: wp_list_pluck( $items, $field, $primary );

		// Arrays could be anything
		} elseif ( is_array( $fields ) ) {
			$new_items = array();
			$fields    = array_flip( $fields );

			// Loop through items and pluck out the fields
			foreach ( $items as $item_id => $item ) {
				$new_items[ $item_id ] = (object) array_intersect_key( (array) $item, $fields );
			}

			// Set the items and unset the new items
			$items = $new_items;
			unset( $new_items );
		}

		// Return the item, possibly reduced
		return $items;
	}

	/**
	 * Shape an item ID from an object, array, or numeric value.
	 *
	 * @since 1.0.0
	 *
	 * @param  mixed $item
	 * @return int
	 */
	private function shape_item_id( $item = 0 ) {

		// Default return value
		$retval  = 0;

		// Get the primary column name
		$primary = $this->get_primary_column_name();

		// Numeric item ID
		if ( is_numeric( $item ) ) {
			$retval = $item;

		// Object item
		} elseif ( is_object( $item ) && isset( $item->{$primary} ) ) {
			$retval = $item->{$primary};

		// Array item
		} elseif ( is_array( $item ) && isset( $item[ $primary ] ) ) {
			$retval = $item[ $primary ];
		}

		// Return the item ID
		return absint( $retval );
	}

	/** Queries ***************************************************************/

	/**
	 * Get a single database row by the primary column ID, possibly from cache.
	 *
	 * Accepts an integer, object, or array, and attempts to get the ID from it,
	 * then attempts to retrieve that item fresh from the database or cache.
	 *
	 * @since 1.0.0
	 *
	 * @param int|array|object $item_id The ID of the item
	 * @return object|false False if empty/error, Object if successful
	 */
	public function get_item( $item_id = 0 ) {

		// Shape the item ID
		$item_id = $this->shape_item_id( $item_id );

		// Bail if no item to get by
		if ( empty( $item_id ) ) {
			return false;
		}

		// Get the primary column name
		$primary = $this->get_primary_column_name();

		// Get item by ID
		return $this->get_item_by( $primary, $item_id );
	}

	/**
	 * Get a single database row by any column and value, possibly from cache.
	 *
	 * Take care to only use this method on columns with unique values,
	 * preferably with a cache group for that column. See: get_item().
	 *
	 * @since 1.0.0
	 *
	 * @param string     $column_name  Name of database column
	 * @param int|string $column_value Value to query for
	 * @return object|false False if empty/error, Object if successful
	 */
	public function get_item_by( $column_name = '', $column_value = '' ) {

		// Default return value
		$retval = false;

		// Bail if no key or value
		if ( empty( $column_name ) || empty( $column_value ) ) {
			return $retval;
		}

		// Bail if name is not a string
		if ( ! is_string( $column_name ) ) {
			return $retval;
		}

		// Bail if value is not scalar (null values also not allowed)
		if ( ! is_scalar( $column_value ) ) {
			return $retval;
		}

		// Get all of the column names
		$columns = $this->get_column_names();

		// Bail if column does not exist
		if ( ! isset( $columns[ $column_name ] ) ) {
			return $retval;
		}

		// Get all of the cache groups
		$groups = $this->get_cache_groups();

		// Check cache
		if ( ! empty( $groups[ $column_name ] ) ) {
			$retval = $this->cache_get( $column_value, $groups[ $column_name ] );
		}

		// Item not cached
		if ( false === $retval ) {

			// Get item by column name & value (from database, not cache)
			$retval = $this->get_item_raw( $column_name, $column_value );

			// Bail on failure
			if ( ! $this->is_success( $retval ) ) {
				return false;
			}

			// Update item cache(s)
			$this->update_item_cache( $retval );
		}

		// Reduce the item
		$retval = $this->reduce_item( 'select', $retval );

		// Return result
		return $this->shape_item( $retval );
	}

	/**
	 * Add an item to the database.
	 *
	 * @since 1.0.0
	 *
	 * @param array $data
	 * @return bool
	 */
	public function add_item( $data = array() ) {

		// Get the primary column name
		$primary = $this->get_primary_column_name();

		// If data includes primary column, check if item already exists
		if ( ! empty( $data[ $primary ] ) ) {

			// Shape the primary item ID
			$item_id = $this->shape_item_id( $data[ $primary ] );

			// Get item by ID (from database, not cache)
			$item    = $this->get_item_raw( $primary, $item_id );

			// Bail if item already exists
			if ( ! empty( $item ) ) {
				return false;
			}

			// Set data primary ID to newly shaped ID
			$data[ $primary ] = $item_id;
		}

		// Get default values for item (from columns)
		$item = $this->default_item();

		// Unset the primary key if not part of data array (auto-incremented)
		if ( empty( $data[ $primary ] ) ) {
			unset( $item[ $primary ] );
		}

		// Cut out non-keys for meta
		$columns = $this->get_column_names();
		$data    = array_merge( $item, $data );
		$meta    = array_diff_key( $data, $columns );
		$save    = array_intersect_key( $data, $columns );

		// Bail if nothing to save
		if ( empty( $save ) && empty( $meta ) ) {
			return false;
		}

		// Get the current time (maybe used by created/modified)
		$time = $this->get_current_time();

		// If date-created exists, but is empty or default, use the current time
		$created = $this->get_column_by( array( 'created' => true ) );
		if ( ! empty( $created ) && ( empty( $save[ $created->name ] ) || ( $save[ $created->name ] === $created->default ) ) ) {
			$save[ $created->name ] = $time;
		}

		// If date-modified exists, but is empty or default, use the current time
		$modified = $this->get_column_by( array( 'modified' => true ) );
		if ( ! empty( $modified ) && ( empty( $save[ $modified->name ] ) || ( $save[ $modified->name ] === $modified->default ) ) ) {
			$save[ $modified->name ] = $time;
		}

		// Try to add
		$table  = $this->get_table_name();
		$reduce = $this->reduce_item( 'insert', $save );
		$save   = $this->validate_item( $reduce );
		$result = ! empty( $save )
			? $this->get_db()->insert( $table, $save )
			: false;

		// Bail on failure
		if ( ! $this->is_success( $result ) ) {
			return false;
		}

		// Get the new item ID
		$item_id = $this->get_db()->insert_id;

		// Maybe save meta keys
		if ( ! empty( $meta ) ) {
			$this->save_extra_item_meta( $item_id, $meta );
		}

		// Update item cache(s)
		$this->update_item_cache( $item_id );

		// Transition item data
		$this->transition_item( $save, array(), $item_id );

		// Return result
		return $item_id;
	}

	/**
	 * Copy an item in the database to a new item.
	 *
	 * @since 1.1.0
	 *
	 * @param int $item_id
	 * @param array $data
	 * @return bool
	 */
	public function copy_item( $item_id = 0, $data = array() ) {

		// Get the primary column name
		$primary = $this->get_primary_column_name();

		// Get item by ID (from database, not cache)
		$item    = $this->get_item_raw( $primary, $item_id );

		// Bail if item does not exist
		if ( empty( $item ) ) {
			return false;
		}

		// Cast object to array
		$save = (array) $item;

		// Maybe merge data with original item
		if ( ! empty( $data ) && is_array( $data ) ) {
			$save = array_merge( $save, $data );
		}

		// Unset the primary key
		unset( $save[ $primary ] );

		// Return result
		return $this->add_item( $save );
	}

	/**
	 * Update an item in the database.
	 *
	 * @since 1.0.0
	 *
	 * @param int $item_id
	 * @param array $data
	 * @return bool
	 */
	public function update_item( $item_id = 0, $data = array() ) {

		// Bail early if no data to update
		if ( empty( $data ) ) {
			return false;
		}

		// Shape the item ID
		$item_id = $this->shape_item_id( $item_id );

		// Bail if no item ID
		if ( empty( $item_id ) ) {
			return false;
		}

		// Get the primary column name
		$primary = $this->get_primary_column_name();

		// Get item to update (from database, not cache)
		$item    = $this->get_item_raw( $primary, $item_id );

		// Bail if item does not exist to update
		if ( empty( $item ) ) {
			return false;
		}

		// Cast as an array for easier manipulation
		$item = (array) $item;

		// Unset the primary key from item & data
		unset(
			$data[ $primary ],
			$item[ $primary ]
		);

		// Slice data that has columns, and cut out non-keys for meta
		$columns = $this->get_column_names();
		$data    = array_diff_assoc( $data, $item );
		$meta    = array_diff_key( $data, $columns );
		$save    = array_intersect_key( $data, $columns );

		// Maybe save meta keys
		if ( ! empty( $meta ) ) {
			$this->save_extra_item_meta( $item_id, $meta );
		}

		// Bail if nothing to save
		if ( empty( $save ) ) {
			return false;
		}

		// If date-modified exists, use the current time
		$modified = $this->get_column_by( array( 'modified' => true ) );
		if ( ! empty( $modified ) ) {
			$save[ $modified->name ] = $this->get_current_time();
		}

		// Try to update
		$table  = $this->get_table_name();
		$reduce = $this->reduce_item( 'update', $save );
		$save   = $this->validate_item( $reduce );
		$where  = array( $primary => $item_id );
		$result = ! empty( $save )
			? $this->get_db()->update( $table, $save, $where )
			: false;

		// Bail on failure
		if ( ! $this->is_success( $result ) ) {
			return false;
		}

		// Update item cache(s)
		$this->update_item_cache( $item_id );

		// Transition item data
		$this->transition_item( $save, $item, $item_id );

		// Return result
		return $result;
	}

	/**
	 * Delete an item from the database.
	 *
	 * @since 1.0.0
	 *
	 * @param int $item_id
	 * @return bool
	 */
	public function delete_item( $item_id = 0 ) {

		// Shape the item ID
		$item_id = $this->shape_item_id( $item_id );

		// Bail if no item ID
		if ( empty( $item_id ) ) {
			return false;
		}

		// Get the primary column name
		$primary = $this->get_primary_column_name();

		// Get item by ID (from database, not cache)
		$item = $this->get_item_raw( $primary, $item_id );

		// Bail if item does not exist to delete
		if ( empty( $item ) ) {
			return false;
		}

		// Attempt to reduce this item
		$item = $this->reduce_item( 'delete', $item );

		// Bail if item was reduced to nothing
		if ( empty( $item ) ) {
			return false;
		}

		// Try to delete
		$table  = $this->get_table_name();
		$where  = array( $primary => $item_id );
		$result = $this->get_db()->delete( $table, $where );

		// Bail on failure
		if ( ! $this->is_success( $result ) ) {
			return false;
		}

		// Clean caches on successful delete
		$this->delete_all_item_meta( $item_id );
		$this->clean_item_cache( $item );

		// Return result
		return $result;
	}

	/**
	 * Filter an item before it is inserted of updated in the database.
	 *
	 * This method is public to allow subclasses to perform JIT manipulation
	 * of the parameters passed into it.
	 *
	 * @since 1.0.0
	 *
	 * @param array $item
	 * @return array
	 */
	public function filter_item( $item = array() ) {
		return (array) apply_filters_ref_array( $this->apply_prefix( "filter_{$this->item_name}_item" ), array( $item, &$this ) );
	}

	/**
	 * Shape an item from the database into the type of object it always wanted
	 * to be when it grew up.
	 *
	 * @since 1.0.0
	 *
	 * @param mixed ID of item, or row from database
	 * @return mixed False on error, Object of single-object class type on success
	 */
	private function shape_item( $item = 0 ) {

		// Get the item from an ID
		if ( is_numeric( $item ) ) {
			$item = $this->get_item( $item );
		}

		// Return the item if it's already shaped
		if ( $item instanceof $this->item_shape ) {
			return $item;
		}

		// Shape the item as needed
		$item = ! empty( $this->item_shape )
			? new $this->item_shape( $item )
			: (object) $item;

		// Return the item object
		return $item;
	}

	/**
	 * Validate an item before it is updated in or added to the database.
	 *
	 * @since 1.0.0
	 *
	 * @param array $item
	 * @return array|false False on error, Array of validated values on success
	 */
	private function validate_item( $item = array() ) {

		// Bail if item is empty or not an array
		if ( empty( $item ) || ! is_array( $item ) ) {
			return $item;
		}

		// Loop through item attributes
		foreach ( $item as $key => $value ) {

			// Get the column
			$column = $this->get_column_by( array( 'name' => $key ) );

			// Null value is special for all item keys
			if ( is_null( $value ) ) {

				// Bail if null is not allowed
				if ( false === $column->allow_null ) {
					return false;
				}

			// Attempt to validate
			} elseif ( ! empty( $column->validate ) && is_callable( $column->validate ) ) {
				$validated = call_user_func( $column->validate, $value );

				// Bail if error
				if ( is_wp_error( $validated ) ) {
					return false;
				}

				// Update the value
				$item[ $key ] = $validated;

			/**
			 * Fallback to using the raw value.
			 *
			 * Note: This may change at a later date, so do not rely on this.
			 *       Please always validate all data.
			 */
			} else {
				$item[ $key ] = $value;
			}
		}

		// Return the validated item
		return $this->filter_item( $item );
	}

	/**
	 * Reduce an item down to the keys and values the current user has the
	 * appropriate capabilities to select|insert|update|delete.
	 *
	 * Note that internally, this method works with both arrays and objects of
	 * any type, and also resets the key values. It looks weird, but is
	 * currently by design to protect the integrity of the return value.
	 *
	 * @since 1.0.0
	 *
	 * @param string $method select|insert|update|delete
	 * @param mixed  $item   Object|Array of keys/values to reduce
	 *
	 * @return mixed Object|Array without keys the current user does not have caps for
	 */
	private function reduce_item( $method = 'update', $item = array() ) {

		// Bail if item is empty
		if ( empty( $item ) ) {
			return $item;
		}

		// Loop through item attributes
		foreach ( $item as $key => $value ) {

			// Get capabilities for this column
			$caps = $this->get_column_field( array( 'name' => $key ), 'caps' );

			// Unset if not explicitly allowed
			if ( empty( $caps[ $method ] ) || ! current_user_can( $caps[ $method ] ) ) {
				if ( is_array( $item ) ) {
					unset( $item[ $key ] );
				} elseif ( is_object( $item ) ) {
					$item->{$key} = null;
				}

			// Set if explicitly allowed
			} elseif ( is_array( $item ) ) {
				$item[ $key ] = $value;
			} elseif ( is_object( $item ) ) {
				$item->{$key} = $value;
			}
		}

		// Return the reduced item
		return $item;
	}

	/**
	 * Return an item comprised of all default values.
	 *
	 * This is used by `add_item()` to populate known default values, to ensure
	 * new item data is always what we expect it to be.
	 *
	 * @since 1.0.0
	 *
	 * @return array
	 */
	private function default_item() {

		// Default return value
		$retval   = array();

		// Get the column names and their defaults
		$names    = $this->get_columns( array(), 'and', 'name'    );
		$defaults = $this->get_columns( array(), 'and', 'default' );

		// Put together an item using default values
		foreach ( $names as $key => $name ) {
			$retval[ $name ] = $defaults[ $key ];
		}

		// Return
		return $retval;
	}

	/**
	 * Transition an item when adding or updating.
	 *
	 * This method takes the data being saved, looks for any columns that are
	 * known to transition between values, and fires actions on them.
	 *
	 * @since 1.0.0
	 *
<<<<<<< HEAD
	 * @param array $item
	 * @return void
=======
	 * @param array $new_data
	 * @param array $old_data
	 * @param int   $item_id
	 * @return array
>>>>>>> 27455e66
	 */
	private function transition_item( $new_data = array(), $old_data = array(), $item_id = 0 ) {

		// Look for transition columns
		$columns = $this->get_columns( array( 'transition' => true ), 'and', 'name' );

		// Bail if no columns to transition
		if ( empty( $columns ) ) {
			return;
		}

		// Shape the item ID
		$item_id = $this->shape_item_id( $item_id );

		// Bail if no item ID
		if ( empty( $item_id ) ) {
			return;
		}

		// If no old value(s), it's new
		if ( empty( $old_data ) || ! is_array( $old_data ) ) {
			$old_data = $new_data;

			// Set all old values to "new"
			foreach ( $old_data as $key => $value ) {
				$value            = 'new';
				$old_data[ $key ] = $value;
			}
		}

		// Compare
		$keys = array_flip( $columns );
		$new  = array_intersect_key( $new_data, $keys );
		$old  = array_intersect_key( $old_data, $keys );

		// Get the difference
		$diff = array_diff( $new, $old );

		// Bail if nothing is changing
		if ( empty( $diff ) ) {
			return;
		}

		// Do the actions
		foreach ( $diff as $key => $value ) {
			$old_value  = $old_data[ $key ];
			$new_value  = $new_data[ $key ];
			$key_action = $this->apply_prefix( "transition_{$this->item_name}_{$key}" );

			/**
			 * Fires after an object value has transitioned.
			 *
			 * @since 1.0.0
			 *
			 * @param mixed $old_value The value being transitioned FROM.
			 * @param mixed $new_value The value being transitioned TO.
			 * @param int   $item_id   The ID of the item that is transitioning.
			 */
			do_action( $key_action, $old_value, $new_value, $item_id );
		}
	}

	/** Meta ******************************************************************/

	/**
	 * Add meta data to an item.
	 *
	 * @since 1.0.0
	 *
	 * @param int    $item_id
	 * @param string $meta_key
	 * @param string $meta_value
	 * @param string $unique
	 * @return int|false The meta ID on success, false on failure.
	 */
	protected function add_item_meta( $item_id = 0, $meta_key = '', $meta_value = '', $unique = false ) {

		// Shape the item ID
		$item_id = $this->shape_item_id( $item_id );

		// Bail if no meta to add
		if ( empty( $item_id ) || empty( $meta_key ) ) {
			return false;
		}

		// Bail if no meta table exists
		if ( false === $this->get_meta_table_name() ) {
			return false;
		}

		// Get the meta type
		$meta_type = $this->get_meta_type();

		// Return results of adding meta data
		return add_metadata( $meta_type, $item_id, $meta_key, $meta_value, $unique );
	}

	/**
	 * Get meta data for an item.
	 *
	 * @since 1.0.0
	 *
	 * @param int     $item_id
	 * @param string  $meta_key
	 * @param bool    $single
	 * @return mixed Single metadata value, or array of values
	 */
	protected function get_item_meta( $item_id = 0, $meta_key = '', $single = false ) {

		// Shape the item ID
		$item_id = $this->shape_item_id( $item_id );

		// Bail if no meta was returned
		if ( empty( $item_id ) || empty( $meta_key ) ) {
			return false;
		}

		// Bail if no meta table exists
		if ( false === $this->get_meta_table_name() ) {
			return false;
		}

		// Get the meta type
		$meta_type = $this->get_meta_type();

		// Return results of getting meta data
		return get_metadata( $meta_type, $item_id, $meta_key, $single );
	}

	/**
	 * Update meta data for an item.
	 *
	 * @since 1.0.0
	 *
	 * @param int    $item_id
	 * @param string $meta_key
	 * @param string $meta_value
	 * @param string $prev_value
	 * @return bool True on successful update, false on failure.
	 */
	protected function update_item_meta( $item_id = 0, $meta_key = '', $meta_value = '', $prev_value = '' ) {

		// Shape the item ID
		$item_id = $this->shape_item_id( $item_id );

		// Bail if no meta was returned
		if ( empty( $item_id ) || empty( $meta_key ) ) {
			return false;
		}

		// Bail if no meta table exists
		if ( false === $this->get_meta_table_name() ) {
			return false;
		}

		// Get the meta type
		$meta_type = $this->get_meta_type();

		// Return results of updating meta data
		return update_metadata( $meta_type, $item_id, $meta_key, $meta_value, $prev_value );
	}

	/**
	 * Delete meta data for an item.
	 *
	 * @since 1.0.0
	 *
	 * @param int    $item_id
	 * @param string $meta_key
	 * @param string $meta_value
	 * @param string $delete_all
	 * @return bool True on successful delete, false on failure.
	 */
	protected function delete_item_meta( $item_id = 0, $meta_key = '', $meta_value = '', $delete_all = false ) {

		// Shape the item ID
		$item_id = $this->shape_item_id( $item_id );

		// Bail if no meta was returned
		if ( empty( $item_id ) || empty( $meta_key ) ) {
			return false;
		}

		// Bail if no meta table exists
		if ( false === $this->get_meta_table_name() ) {
			return false;
		}

		// Get the meta type
		$meta_type = $this->get_meta_type();

		// Return results of deleting meta data
		return delete_metadata( $meta_type, $item_id, $meta_key, $meta_value, $delete_all );
	}

	/**
	 * Get registered meta data keys.
	 *
	 * @since 1.0.0
	 *
	 * @param string $object_subtype The sub-type of meta keys
	 *
	 * @return array
	 */
	private function get_registered_meta_keys( $object_subtype = '' ) {

		// Get the object type
		$object_type = $this->get_meta_type();

		// Return the keys
		return get_registered_meta_keys( $object_type, $object_subtype );
	}

	/**
	 * Maybe update meta values on item update/save.
	 *
	 * @since 1.0.0
	 *
	 * @param array $meta
	 */
	private function save_extra_item_meta( $item_id = 0, $meta = array() ) {

		// Shape the item ID
		$item_id = $this->shape_item_id( $item_id );

		// Bail if there is no bulk meta to save
		if ( empty( $item_id ) || empty( $meta ) ) {
			return;
		}

		// Bail if no meta table exists
		if ( false === $this->get_meta_table_name() ) {
			return;
		}

		// Only save registered keys
		$keys = $this->get_registered_meta_keys();
		$meta = array_intersect_key( $meta, $keys );

		// Bail if no registered meta keys
		if ( empty( $meta ) ) {
			return;
		}

		// Save or delete meta data
		foreach ( $meta as $key => $value ) {
			! empty( $value )
				? $this->update_item_meta( $item_id, $key, $value )
				: $this->delete_item_meta( $item_id, $key );
		}
	}

	/**
	 * Delete all meta data for an item.
	 *
	 * @since 1.0.0
	 *
	 * @param int $item_id
	 */
	private function delete_all_item_meta( $item_id = 0 ) {

		// Shape the item ID
		$item_id = $this->shape_item_id( $item_id );

		// Bail if no item ID
		if ( empty( $item_id ) ) {
			return;
		}

		// Get the meta table name
		$table = $this->get_meta_table_name();

		// Bail if no meta table exists
		if ( empty( $table ) ) {
			return;
		}

		// Get the primary column name
		$primary = $this->get_primary_column_name();

		// Guess the item ID column for the meta table
		$item_id_column = $this->apply_prefix( "{$this->item_name}_{$primary}" );

		// Get meta IDs
		$query    = "SELECT meta_id FROM {$table} WHERE {$item_id_column} = %d";
		$prepared = $this->get_db()->prepare( $query, $item_id );
		$meta_ids = $this->get_db()->get_col( $prepared );

		// Bail if no meta IDs to delete
		if ( empty( $meta_ids ) ) {
			return;
		}

		// Get the meta type
		$meta_type = $this->get_meta_type();

		// Delete all meta data for this item ID
		foreach ( $meta_ids as $mid ) {
			delete_metadata_by_mid( $meta_type, $mid );
		}
	}

	/**
	 * Get the meta table for this query.
	 *
	 * Forked from WordPress\_get_meta_table() so it can be more accurately
	 * predicted in a future iteration and default to returning false.
	 *
	 * @since 1.0.0
	 *
	 * @return mixed Table name if exists, False if not
	 */
	private function get_meta_table_name() {

		// Get the meta-type
		$type       = $this->get_meta_type();

		// Append "meta" to end of meta-type
		$table_name = "{$type}meta";

		// Variable'ize the database interface, to use inside empty()
		$db         = $this->get_db();

		// If not empty, return table name
		if ( ! empty( $db->{$table_name} ) ) {
			return $db->{$table_name};
		}

		// Default return false
		return false;
	}

	/**
	 * Get the meta type for this query.
	 *
	 * This method exists to reduce some duplication for now. Future iterations
	 * will likely use Column::relationships to
	 *
	 * @since 1.1.0
	 *
	 * @return string
	 */
	private function get_meta_type() {
		return $this->apply_prefix( $this->item_name );
	}

	/** Cache *****************************************************************/

	/**
	 * Get cache key from query_vars and query_var_defaults.
	 *
	 * @since 1.0.0
	 *
	 * @return string
	 */
	private function get_cache_key( $group = '' ) {

		// Slice query vars
		$slice = wp_array_slice_assoc( $this->query_vars, array_keys( $this->query_var_defaults ) );

		// Unset `fields` so it does not effect the cache key
		unset( $slice['fields'] );

		// Setup key & last_changed
		$key          = md5( serialize( $slice ) );
		$last_changed = $this->get_last_changed_cache( $group );

		// Concatenate and return cache key
		return "get_{$this->item_name_plural}:{$key}:{$last_changed}";
	}

	/**
	 * Get the cache group, or fallback to the primary one.
	 *
	 * @since 1.0.0
	 *
	 * @param string $group
	 * @return string
	 */
	private function get_cache_group( $group = '' ) {

		// Get the primary column
		$primary = $this->get_primary_column_name();

		// Default return value
		$retval  = $this->cache_group;

		// Only allow non-primary groups
		if ( ! empty( $group ) && ( $group !== $primary ) ) {
			$retval = $group;
		}

		// Return the group
		return $retval;
	}

	/**
	 * Get array of which database columns have uniquely cached groups.
	 *
	 * @since 1.0.0
	 *
	 * @return array
	 */
	private function get_cache_groups() {

		// Return value
		$cache_groups = array();

		// Get the cache groups
		$groups = $this->get_columns( array( 'cache_key' => true ), 'and', 'name' );

		if ( ! empty( $groups ) ) {

			// Get the primary column name
			$primary = $this->get_primary_column_name();

			// Setup return values
			foreach ( $groups as $name ) {
				if ( $primary !== $name ) {
					$cache_groups[ $name ] = "{$this->cache_group}-by-{$name}";
				} else {
					$cache_groups[ $name ] = $this->cache_group;
				}
			}
		}

		// Return cache groups array
		return $cache_groups;
	}

	/**
	 * Maybe prime item & item-meta caches by querying 1 time for all un-cached
	 * items.
	 *
	 * Accepts a single ID, or an array of IDs.
	 *
	 * The reason this accepts only IDs is because it gets called immediately
	 * after an item is inserted in the database, but before items have been
	 * "shaped" into proper objects, so object properties may not be set yet.
	 *
	 * @since 1.0.0
	 *
	 * @param array $item_ids
	 * @param bool  $force
	 *
	 * @return bool False if empty
	 */
	private function prime_item_caches( $item_ids = array(), $force = false ) {

		// Bail if no items to cache
		if ( empty( $item_ids ) ) {
			return false;
		}

		// Accepts single values, so cast to array
		$item_ids = (array) $item_ids;

		// Update item caches
		if ( ! empty( $force ) || ! empty( $this->query_vars['update_item_cache'] ) ) {

			// Look for non-cached IDs
			$ids = $this->get_non_cached_ids( $item_ids, $this->cache_group );

			// Bail if IDs are cached
			if ( empty( $ids ) ) {
				return false;
			}

			// Get query parts
			$table   = $this->get_table_name();
			$primary = $this->get_primary_column_name();

			// Query database
			$query   = "SELECT * FROM {$table} WHERE {$primary} IN (%s)";
			$ids     = implode( ',', array_map( 'absint', $ids ) );
			$prepare = sprintf( $query, $ids );
			$results = $this->get_db()->get_results( $prepare );

			// Update item cache(s)
			$this->update_item_cache( $results );
		}

		// Update meta data caches
		if ( ! empty( $this->query_vars['update_meta_cache'] ) ) {
			$singular = rtrim( $this->table_name, 's' ); // sic
			update_meta_cache( $singular, $item_ids );
		}

		return true;
	}

	/**
	 * Update the cache for an item. Does not update item-meta cache.
	 *
	 * Accepts a single object, or an array of objects.
	 *
	 * The reason this does not accept ID's is because this gets called
	 * after an item is already updated in the database, so we want to avoid
	 * querying for it again. It's just safer this way.
	 *
	 * @since 1.0.0
	 *
	 * @param array $items
	 */
	private function update_item_cache( $items = array() ) {

		// Maybe query for single item
		if ( is_numeric( $items ) ) {

			// Get the primary column name
			$primary = $this->get_primary_column_name();

			// Get item by ID (from database, not cache)
			$items   = $this->get_item_raw( $primary, $items );
		}

		// Bail if no items to cache
		if ( empty( $items ) ) {
			return false;
		}

		// Make sure items are an array (without casting objects to arrays)
		if ( ! is_array( $items ) ) {
			$items = array( $items );
		}

		// Get the cache groups
		$groups = $this->get_cache_groups();

		// Loop through all items and cache them
		foreach ( $items as $item ) {

			// Skip if item is not an object
			if ( ! is_object( $item ) ) {
				continue;
			}

			// Loop through groups and set cache
			if ( ! empty( $groups ) ) {
				foreach ( $groups as $key => $group ) {
					$this->cache_set( $item->{$key}, $item, $group );
				}
			}
		}

		// Update last changed
		$this->update_last_changed_cache();
	}

	/**
	 * Clean the cache for an item. Does not clean item-meta.
	 *
	 * Accepts a single object, or an array of objects.
	 *
	 * The reason this does not accept ID's is because this gets called
	 * after an item is already deleted from the database, so it cannot be
	 * queried and may not exist in the cache. It's just safer this way.
	 *
	 * @since 1.0.0
	 *
	 * @param mixed $items Single object item, or Array of object items
	 *
	 * @return bool
	 */
	private function clean_item_cache( $items = array() ) {

		// Bail if no items to clean
		if ( empty( $items ) ) {
			return false;
		}

		// Make sure items are an array
		if ( ! is_array( $items ) ) {
			$items = array( $items );
		}

		// Get the cache groups
		$groups = $this->get_cache_groups();

		// Loop through all items and clean them
		foreach ( $items as $item ) {

			// Skip if item is not an object
			if ( ! is_object( $item ) ) {
				continue;
			}

			// Loop through groups and delete cache
			if ( ! empty( $groups ) ) {
				foreach ( $groups as $key => $group ) {
					$this->cache_delete( $item->{$key}, $group );
				}
			}
		}

		// Update last changed
		$this->update_last_changed_cache();

		return true;
	}

	/**
	 * Update the last_changed key for the cache group.
	 *
	 * @since 1.0.0
	 *
	 * @return string The last time a cache group was changed.
	 */
	private function update_last_changed_cache( $group = '' ) {

		// Fallback to microtime
		if ( empty( $this->last_changed ) ) {
			$this->set_last_changed();
		}

		// Set the last changed time for this cache group
		$this->cache_set( 'last_changed', $this->last_changed, $group );

		// Return the last changed time
		return $this->last_changed;
	}

	/**
	 * Get the last_changed key for a cache group.
	 *
	 * @since 1.0.0
	 *
	 * @param string $group Cache group. Defaults to $this->cache_group
	 *
	 * @return string The last time a cache group was changed.
	 */
	private function get_last_changed_cache( $group = '' ) {

		// Get the last changed cache value
		$last_changed = $this->cache_get( 'last_changed', $group );

		// Maybe update the last changed value
		if ( false === $last_changed ) {
			$last_changed = $this->update_last_changed_cache( $group );
		}

		// Return the last changed value for the cache group
		return $last_changed;
	}

	/**
	 * Get array of non-cached item IDs.
	 *
	 * @since 1.0.0
	 *
	 * @param array  $item_ids Array of item IDs
	 * @param string $group    Cache group. Defaults to $this->cache_group
	 *
	 * @return array
	 */
	private function get_non_cached_ids( $item_ids = array(), $group = '' ) {

		// Default return value
		$retval = array();

		// Bail if no item IDs
		if ( empty( $item_ids ) ) {
			return $retval;
		}

		// Loop through item IDs
		foreach ( $item_ids as $id ) {

			// Shape the item ID
			$id = $this->shape_item_id( $id );

			// Add to return value if not cached
			if ( false === $this->cache_get( $id, $group ) ) {
				$retval[] = $id;
			}
		}

		// Return array of IDs
		return $retval;
	}

	/**
	 * Add a cache value for a key and group.
	 *
	 * @since 1.0.0
	 *
	 * @param string $key    Cache key.
	 * @param mixed  $value  Cache value.
	 * @param string $group  Cache group. Defaults to $this->cache_group
	 * @param int    $expire Expiration.
	 */
	private function cache_add( $key = '', $value = '', $group = '', $expire = 0 ) {

		// Bail if cache invalidation is suspended
		if ( wp_suspend_cache_addition() ) {
			return;
		}

		// Bail if no cache key
		if ( empty( $key ) ) {
			return;
		}

		// Get the cache group
		$group = $this->get_cache_group( $group );

		// Add to the cache
		wp_cache_add( $key, $value, $group, $expire );
	}

	/**
	 * Get a cache value for a key and group.
	 *
	 * @since 1.0.0
	 *
	 * @param string  $key   Cache key.
	 * @param string  $group Cache group. Defaults to $this->cache_group
	 * @param bool    $force
	 */
	private function cache_get( $key = '', $group = '', $force = false ) {

		// Bail if no cache key
		if ( empty( $key ) ) {
			return;
		}

		// Get the cache group
		$group = $this->get_cache_group( $group );

		// Return from the cache
		return wp_cache_get( $key, $group, $force );
	}

	/**
	 * Set a cache value for a key and group.
	 *
	 * @since 1.0.0
	 *
	 * @param string $key    Cache key.
	 * @param mixed  $value  Cache value.
	 * @param string $group  Cache group. Defaults to $this->cache_group
	 * @param int    $expire Expiration.
	 */
	private function cache_set( $key = '', $value = '', $group = '', $expire = 0 ) {

		// Bail if cache invalidation is suspended
		if ( wp_suspend_cache_addition() ) {
			return;
		}

		// Bail if no cache key
		if ( empty( $key ) ) {
			return;
		}

		// Get the cache group
		$group = $this->get_cache_group( $group );

		// Update the cache
		wp_cache_set( $key, $value, $group, $expire );
	}

	/**
	 * Delete a cache key for a group.
	 *
	 * @since 1.0.0
	 *
	 * @global bool $_wp_suspend_cache_invalidation
	 *
	 * @param string $key   Cache key.
	 * @param string $group Cache group. Defaults to $this->cache_group
	 */
	private function cache_delete( $key = '', $group = '' ) {
		global $_wp_suspend_cache_invalidation;

		// Bail if cache invalidation is suspended
		if ( ! empty( $_wp_suspend_cache_invalidation ) ) {
			return;
		}

		// Bail if no cache key
		if ( empty( $key ) ) {
			return;
		}

		// Get the cache group
		$group = $this->get_cache_group( $group );

		// Delete the cache
		wp_cache_delete( $key, $group );
	}

	/**
	 * Fetch raw results directly from the database.
	 *
	 * @since 1.0.0
	 *
	 * @param array  $cols       Columns for `SELECT`.
	 * @param array  $where_cols Where clauses. Each key-value pair in the array
	 *                           represents a column and a comparison.
	 * @param int    $limit      Optional. LIMIT value. Default 25.
	 * @param null   $offset     Optional. OFFSET value. Default null.
	 * @param string $output     Optional. Any of ARRAY_A | ARRAY_N | OBJECT | OBJECT_K constants.
	 *                           Default OBJECT.
	 *                           With one of the first three, return an array of
	 *                           rows indexed from 0 by SQL result row number.
	 *                           Each row is an associative array (column => value, ...),
	 *                           a numerically indexed array (0 => value, ...),
	 *                           or an object. ( ->column = value ), respectively.
	 *                           With OBJECT_K, return an associative array of
	 *                           row objects keyed by the value of each row's
	 *                           first column's value.
	 *
	 * @return array|object|null Database query results.
	 */
	public function get_results( $cols = array(), $where_cols = array(), $limit = 25, $offset = null, $output = OBJECT ) {

		// Bail if no columns have been passed
		if ( empty( $cols ) ) {
			return null;
		}

		// Fetch all the columns for the table being queried
		$column_names = $this->get_column_names();

		// Ensure valid column names have been passed for the `SELECT` clause
		foreach ( $cols as $index => $column ) {
			if ( ! array_key_exists( $column, $column_names ) ) {
				unset( $cols[ $index ] );
			}
		}

		// Columns to retrieve
		$columns = implode( ',', $cols );

		// Get the table name
		$table = $this->get_table_name();

		// Setup base query
		$query = implode( ' ', array(
			"SELECT",
			$columns,
			"FROM {$table} {$this->table_alias}",
			"WHERE 1=1"
		) );

		// Ensure valid columns have been passed for the `WHERE` clause
		if ( ! empty( $where_cols ) ) {

			// Get keys from where columns
			$columns = array_keys( $where_cols );

			// Loop through columns and unset any invalid names
			foreach ( $columns as $index => $column ) {
				if ( ! array_key_exists( $column, $column_names ) ) {
					unset( $where_cols[ $index ] );
				}
			}

			// Parse WHERE clauses
			foreach ( $where_cols as $column => $compare ) {

				// Basic WHERE clause
				if ( ! is_array( $compare ) ) {
					$pattern   = $this->get_column_field( array( 'name' => $column ), 'pattern', '%s' );
					$statement = " AND {$this->table_alias}.{$column} = {$pattern} ";
					$query    .= $this->get_db()->prepare( $statement, $compare );

				// More complex WHERE clause
				} else {
					$value = isset( $compare['value'] )
						? $compare['value']
						: false;

					// Skip if a value was not provided
					if ( false === $value ) {
						continue;
					}

					// Default compare clause to equals
					$compare_clause = isset( $compare['compare_query'] )
						? trim( strtoupper( $compare['compare_query'] ) )
						: '=';

					// Array (unprepared)
					if ( is_array( $compare['value'] ) ) {

						// Default to IN if clause not specified
						if ( ! in_array( $compare_clause, array( 'IN', 'NOT IN', 'BETWEEN' ), true ) ) {
							$compare_clause = 'IN';
						}

						// Parse & escape for IN and NOT IN
						if ( 'IN' === $compare_clause || 'NOT IN' === $compare_clause ) {
							$value = "('" . implode( "','", $this->get_db()->_escape( $compare['value'] ) ) . "')";

						// Parse & escape for BETWEEN
						} elseif ( is_array( $value ) && 2 === count( $value ) && 'BETWEEN' === $compare_clause ) {
							$_this = $this->get_db()->_escape( $value[0] );
							$_that = $this->get_db()->_escape( $value[1] );
							$value = " {$_this} AND {$_that} ";
						}
					}

					// Add WHERE clause
					$query .= " AND {$this->table_alias}.{$column} {$compare_clause} {$value} ";
				}
			}
		}

		// Maybe set an offset
		if ( ! empty( $offset ) ) {
			$values = explode( ',', $offset );
			$values = array_filter( $values, 'intval' );
			$offset = implode( ',', $values );
			$query .= " OFFSET {$offset} ";
		}

		// Maybe set a limit
		if ( ! empty( $limit ) && ( $limit > 0 ) ) {
			$limit  = intval( $limit );
			$query .= " LIMIT {$limit} ";
		}

		// Execute query
		$results = $this->get_db()->get_results( $query, $output );

		// Return results
		return $results;
	}
}<|MERGE_RESOLUTION|>--- conflicted
+++ resolved
@@ -2224,15 +2224,10 @@
 	 *
 	 * @since 1.0.0
 	 *
-<<<<<<< HEAD
-	 * @param array $item
-	 * @return void
-=======
 	 * @param array $new_data
 	 * @param array $old_data
 	 * @param int   $item_id
 	 * @return array
->>>>>>> 27455e66
 	 */
 	private function transition_item( $new_data = array(), $old_data = array(), $item_id = 0 ) {
 

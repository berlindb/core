--- conflicted
+++ resolved
@@ -92,14 +92,14 @@
 	 */
 	protected $item_shape = __NAMESPACE__ . '\\Row';
 
-    /**
-     * Name of class used to turn IDs into first-class objects for the current request.
-     *
-     *  This is used when looping through return values to guarantee their shape.
-     *
-     * @var mixed
-     */
-    protected $current_item_shape;
+	/**
+	 * Name of class used to turn IDs into first-class objects for the current request.
+	 *
+	 * This is used when looping through return values to guarantee their shape.
+	 *
+	 * @var mixed
+	 */
+	protected $current_item_shape = '';
 
 	/** Cache *****************************************************************/
 
@@ -393,12 +393,16 @@
 	 * @since 1.0.0
 	 */
 	private function set_item_shape() {
+		
+		// Item shape
 		if ( empty( $this->item_shape ) || ! class_exists( $this->item_shape ) ) {
 			$this->item_shape = __NAMESPACE__ . '\\Row';
 		}
-        if ( empty( $this->current_item_shape ) || ! class_exists( $this->current_item_shape ) ) {
-            $this->current_item_shape = $this->item_shape;
-        }
+
+		// Current item during shaping (might be stdClass)
+		if ( empty( $this->current_item_shape ) || ! class_exists( $this->current_item_shape ) ) {
+			$this->current_item_shape = $this->item_shape;
+		}
 	}
 
 	/**
@@ -2312,14 +2316,21 @@
 			$item = $this->get_item( $item );
 		}
 
-		// Return the item if it's already shaped
-		if ( $item instanceof $this->item_shape ) {
-			return $item;
+		if ( ! empty( $this->current_item_shape ) ) {
+
+			// Return the item if it's already shaped
+			if ( $item instanceof $this->current_item_shape ) {
+				return $item;
+			} else {
+				
+			}
+		} else {
+			
 		}
 
 		// Shape the item as needed
-		$item = ! empty( $this->item_shape )
-			? new $this->item_shape( $item )
+		$item = ! empty( $this->current_item_shape )
+			? new $this->current_item_shape( $item )
 			: (object) $item;
 
 		// Return the item object
@@ -2350,17 +2361,11 @@
 		}
 
 		// Force to stdClass if querying for fields
-<<<<<<< HEAD
 		if ( ! empty( $fields ) ) {
-			$this->item_shape = 'stdClass';
-		}
-=======
-		if ( ! empty( $this->query_vars['fields'] ) ) {
 			$this->current_item_shape = 'stdClass';
 		} else {
             $this->current_item_shape = $this->item_shape;
         }
->>>>>>> 6a9383ab
 
 		// Default return value
 		$retval = array();
@@ -2585,11 +2590,7 @@
 	 * @since 1.0.0
 	 *
 	 * @param array $data
-<<<<<<< HEAD
-	 * @return bool|int
-=======
 	 * @return int|false Item ID if successful, false if not
->>>>>>> 6a9383ab
 	 */
 	public function add_item( $data = array() ) {
 
@@ -2701,11 +2702,7 @@
 	 *
 	 * @param int|string $item_id
 	 * @param array $data
-<<<<<<< HEAD
-	 * @return bool|int
-=======
 	 * @return int|false Item ID if successful, false if not
->>>>>>> 6a9383ab
 	 */
 	public function copy_item( $item_id = 0, $data = array() ) {
 
@@ -2904,7 +2901,6 @@
 		$this->delete_all_item_meta( $item_id );
 		$this->clean_item_cache( $item );
 
-<<<<<<< HEAD
 		/**
 		 * Fires after an object has been deleted.
 		 *
@@ -2918,52 +2914,6 @@
 			$item_id,
 			$retval
 		);
-=======
-		// Return result
-		return $result;
-	}
-
-	/**
-	 * Filter an item before it is inserted of updated in the database.
-	 *
-	 * This method is public to allow subclasses to perform JIT manipulation
-	 * of the parameters passed into it.
-	 *
-	 * @since 1.0.0
-	 *
-	 * @param array $item
-	 * @return array
-	 */
-	public function filter_item( $item = array() ) {
-		return (array) apply_filters_ref_array( $this->apply_prefix( "filter_{$this->item_name}_item" ), array( $item, &$this ) );
-	}
-
-	/**
-	 * Shape an item from the database into the type of object it always wanted
-	 * to be when it grew up.
-	 *
-	 * @since 1.0.0
-	 *
-	 * @param mixed ID of item, or row from database
-	 * @return mixed False on error, Object of single-object class type on success
-	 */
-	private function shape_item( $item = 0 ) {
-
-		// Get the item from an ID
-		if ( is_numeric( $item ) ) {
-			$item = $this->get_item( $item );
-		}
-
-		// Return the item if it's already shaped
-		if ( $item instanceof $this->current_item_shape ) {
-			return $item;
-		}
-
-		// Shape the item as needed
-		$item = ! empty( $this->current_item_shape )
-			? new $this->current_item_shape( $item )
-			: (object) $item;
->>>>>>> 6a9383ab
 
 		// Return
 		return $retval;

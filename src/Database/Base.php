--- conflicted
+++ resolved
@@ -153,11 +153,7 @@
 			return $retval;
 		}
 
-<<<<<<< HEAD
-		// Setup prefixed string
-=======
 		// Return prefixed string
->>>>>>> 811e3992
 		return $new_prefix . $retval;
 	}
 
